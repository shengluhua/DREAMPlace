##
# @file   NonLinearPlace.py
# @author Yibo Lin
# @date   Jul 2018
# @brief  Nonlinear placement engine to be called with parameters and placement database 
#

import os 
import sys
import time 
import pickle
import numpy as np 
import logging
import torch 
import gzip 
import copy
import matplotlib.pyplot as plt
if sys.version_info[0] < 3: 
    import cPickle as pickle
else:
    import _pickle as pickle
import BasicPlace
import PlaceObj
import NesterovAcceleratedGradientOptimizer
import EvalMetrics
import pdb 

class NonLinearPlace (BasicPlace.BasicPlace):
    """
    @brief Nonlinear placement engine. 
    It takes parameters and placement database and runs placement flow. 
    """
    def __init__(self, params, placedb):
        """
        @brief initialization. 
        @param params parameters 
        @param placedb placement database 
        """
        super(NonLinearPlace, self).__init__(params, placedb)

    def __call__(self, params, placedb):
        """
        @brief Top API to solve placement. 
        @param params parameters 
        @param placedb placement database 
        """
        iteration = 0
        all_metrics = []

        # global placement 
        if params.global_place_flag: 
            # global placement may run in multiple stages according to user specification 
            for global_place_params in params.global_place_stages:
<<<<<<< HEAD
                # As global placement may easily diverge, we record the position of best overflow
                best_metric = [None]
                best_pos = [None]
=======

                # we formulate each stage as a 3-nested optimization problem 
                # f_gamma(g_density(h(x) ; density weight) ; gamma)
                # Lgamma      Llambda        Lsub
                # When optimizing an inner problem, the outer parameters are fixed.
                # This is a generalization to the eplace/RePlAce approach 
>>>>>>> 491f988c

                if params.gpu: 
                    torch.cuda.synchronize()
                tt = time.time()
                # construct model and optimizer 
                density_weight = 0.0
                # construct placement model 
                model = PlaceObj.PlaceObj(density_weight, params, placedb, self.data_collections, self.op_collections, global_place_params).to(self.data_collections.pos[0].device)
                optimizer_name = global_place_params["optimizer"]

                # determine optimizer
                if optimizer_name.lower() == "adam": 
                    optimizer = torch.optim.Adam(self.parameters(), lr=0)
                elif optimizer_name.lower() == "sgd": 
                    optimizer = torch.optim.SGD(self.parameters(), lr=0)
                elif optimizer_name.lower() == "sgd_momentum": 
                    optimizer = torch.optim.SGD(self.parameters(), lr=0, momentum=0.9, nesterov=False)
                elif optimizer_name.lower() == "sgd_nesterov": 
                    optimizer = torch.optim.SGD(self.parameters(), lr=0, momentum=0.9, nesterov=True)
                elif optimizer_name.lower() == "nesterov": 
                    optimizer = NesterovAcceleratedGradientOptimizer.NesterovAcceleratedGradientOptimizer(self.parameters(), 
                            lr=0, 
                            obj_and_grad_fn=model.obj_and_grad_fn,
                            constraint_fn=self.op_collections.move_boundary_op,
                            )
                else:
                    assert 0, "unknown optimizer %s" % (optimizer_name)

                logging.info("use %s optimizer" % (optimizer_name))
                model.train()
                # defining evaluation ops 
                eval_ops = {
                        #"wirelength" : self.op_collections.wirelength_op, 
                        #"density" : self.op_collections.density_op, 
                        #"objective" : model.obj_fn, 
                        "hpwl" : self.op_collections.hpwl_op, 
                        "overflow" : self.op_collections.density_overflow_op
                        }
                if params.routability_opt_flag:
                    eval_ops.update({
                        'route_utilization' : self.op_collections.route_utilization_map_op, 
                        'pin_utilization' : self.op_collections.pin_utilization_map_op
                        })

                # a function to initialize learning rate 
                def initialize_learning_rate(pos):
                    learning_rate = model.estimate_initial_learning_rate(pos, global_place_params["learning_rate"])
                    # update learning rate 
                    for param_group in optimizer.param_groups:
                        param_group['lr'] = learning_rate.data

                if iteration == 0: 
                    if params.gp_noise_ratio > 0.0: 
                        logging.info("add %g%% noise" % (params.gp_noise_ratio*100))
                        model.op_collections.noise_op(model.data_collections.pos[0], params.gp_noise_ratio)
                        initialize_learning_rate(model.data_collections.pos[0])
                # the state must be saved after setting learning rate 
                initial_state = copy.deepcopy(optimizer.state_dict())

                if params.gpu: 
                    torch.cuda.synchronize()
                logging.info("%s initialization takes %g seconds" % (optimizer_name, (time.time()-tt)))

                # as nesterov requires line search, we cannot follow the convention of other solvers
                if optimizer_name.lower() in {"sgd", "adam", "sgd_momentum", "sgd_nesterov"}: 
                    model.obj_and_grad_fn(model.data_collections.pos[0])
                elif optimizer_name.lower() != "nesterov":
                    assert 0, "unsupported optimizer %s" % (optimizer_name)

                # stopping criteria 
                def Lgamma_stop_criterion(Lgamma_step, metrics): 
                    with torch.no_grad():
                        if len(metrics) > 1: 
                            cur_metric = metrics[-1][-1][-1]
                            prev_metric = metrics[-2][-1][-1]
                            if Lgamma_step > 100 and ((cur_metric.overflow < params.stop_overflow and cur_metric.hpwl > prev_metric.hpwl) or cur_metric.max_density < params.target_density):
                                logging.debug("Lgamma stopping criteria: %d > 100 and (( %g < 0.1 and %g > %g ) or %g < 1.0)" % (Lgamma_step, cur_metric.overflow, cur_metric.hpwl, prev_metric.hpwl, cur_metric.max_density))
                                return True
                        return False 

                def Llambda_stop_criterion(Lgamma_step, Llambda_density_weight_step, metrics): 
                    with torch.no_grad(): 
                        if len(metrics) > 1: 
                            cur_metric = metrics[-1][-1]
                            prev_metric = metrics[-2][-1]
                            if (cur_metric.overflow < params.stop_overflow and cur_metric.hpwl > prev_metric.hpwl) or cur_metric.max_density < 1.0:
                                logging.debug("Llambda stopping criteria: %d and (( %g < 0.1 and %g > %g ) or %g < 1.0)" % (Llambda_density_weight_step, cur_metric.overflow, cur_metric.hpwl, prev_metric.hpwl, cur_metric.max_density))
                                return True
                    return False 

                # use a moving average window for stopping criteria, for an example window of 3
                # 0, 1, 2, 3, 4, 5, 6
                #    window2
                #             window1
                moving_avg_window = max(min(model.Lsub_iteration // 2, 3), 1)
                def Lsub_stop_criterion(Lgamma_step, Llambda_density_weight_step, Lsub_step, metrics):
                    with torch.no_grad(): 
                        if len(metrics) >= moving_avg_window * 2: 
                            cur_avg_obj = 0
                            prev_avg_obj = 0
                            for i in range(moving_avg_window):
                                cur_avg_obj += metrics[-1 - i].objective
                                prev_avg_obj += metrics[-1 - moving_avg_window - i].objective
                            cur_avg_obj /= moving_avg_window 
                            prev_avg_obj /= moving_avg_window
                            threshold = 0.999
                            if cur_avg_obj >= prev_avg_obj * threshold:
                                logging.debug("Lsub stopping criteria: %d and %g > %g * %g" % (Lsub_step, cur_avg_obj, prev_avg_obj, threshold))
                                return True 
                    return False 

                def one_descent_step(Lgamma_step, Llambda_density_weight_step, Lsub_step, iteration, metrics):
                    t0 = time.time()

                    # metric for this iteration 
                    cur_metric = EvalMetrics.EvalMetrics(iteration, (Lgamma_step, Llambda_density_weight_step, Lsub_step))
                    cur_metric.gamma = model.gamma.data
                    cur_metric.density_weight = model.density_weight.data
                    metrics.append(cur_metric)
                    pos = model.data_collections.pos[0]

                    # move any out-of-bound cell back to placement region 
                    self.op_collections.move_boundary_op(pos)

                    if torch.eq(model.density_weight, 0.0):
                        model.initialize_density_weight(params, placedb)
                        logging.info("density_weight = %.6E" % (model.density_weight.data))

                    optimizer.zero_grad()
                    
                    # t1 = time.time()
                    cur_metric.evaluate(placedb, eval_ops, pos)
                    model.overflow = cur_metric.overflow.data.clone()
                    #logging.debug("evaluation %.3f ms" % ((time.time()-t1)*1000))
                    #t2 = time.time()

                    # as nesterov requires line search, we cannot follow the convention of other solvers
                    if optimizer_name.lower() in ["sgd", "adam", "sgd_momentum", "sgd_nesterov"]: 
                        obj, grad = model.obj_and_grad_fn(pos)
                        cur_metric.objective = obj.data.clone()
                    elif optimizer_name.lower() != "nesterov":
                        assert 0, "unsupported optimizer %s" % (optimizer_name)

<<<<<<< HEAD
                    # stopping criteria 
                    if iteration > 100 and ((cur_metric.overflow < params.stop_overflow and cur_metric.hpwl > metrics[-2].hpwl) or cur_metric.max_density < 1.0):
                        logging.debug("stopping criteria: %d > 100 and (( %g < 0.1 and %g > %g ) or %g < 1.0)" % (iteration, cur_metric.overflow, cur_metric.hpwl, metrics[-2].hpwl, cur_metric.max_density))
                        break 

                    # update learning rate 
                    for param_group in optimizer.param_groups:
                        param_group['lr'] = learning_rate

                    logging.info(cur_metric)
                    # record the best overflow
                    if best_metric[0] is None or best_metric[
                            0].overflow > cur_metric.overflow:
                        best_metric[0] = cur_metric
                        if best_pos[0] is None:
                            best_pos[0] = self.pos[0].data.clone()
                        else:
                            best_pos[0].data.copy_(self.pos[0].data)
=======
>>>>>>> 491f988c
                    # plot placement 
                    if params.plot_flag and iteration % 100 == 0: 
                        cur_pos = self.pos[0].data.clone().cpu().numpy()
                        self.plot(params, placedb, iteration, cur_pos)

                    t3 = time.time()
                    optimizer.step()
                    logging.info("optimizer step %.3f ms" % ((time.time()-t3)*1000))

                    # nesterov has already computed the objective of the next step 
                    if optimizer_name.lower() == "nesterov":
                        cur_metric.objective = optimizer.param_groups[0]['obj_k_1'][0].data.clone()

                    # actually reports the metric before step 
                    logging.info(cur_metric)

                    logging.info("full step %.3f ms" % ((time.time()-t0)*1000))

<<<<<<< HEAD
                # in case of divergence, stop and call for debug 
                last_metric = metrics[-1]
                if last_metric.overflow > max(
                        params.stop_overflow, best_metric[0].overflow
                ) and last_metric.hpwl > best_metric[0].hpwl:
                    self.pos[0].data.copy_(best_pos[0].data)
                    logging.error(
                        "possible DIVERGENCE detected, roll back to the best position recorded"
                    )
                    logging.info(best_metric[0])
                    assert 0, "possible DIVERGENCE detected, call for DEBUG"
=======
                Lgamma_metrics = all_metrics

                if params.routability_opt_flag: 
                    adjust_area_flag = True
                    adjust_route_area_flag = params.adjust_route_area_flag
                    adjust_pin_area_flag = params.adjust_pin_area_flag
                    num_area_adjust = 0

                Llambda_flat_iteration = 0
                for Lgamma_step in range(model.Lgamma_iteration):
                    Lgamma_metrics.append([])
                    Llambda_metrics = Lgamma_metrics[-1]
                    for Llambda_density_weight_step in range(model.Llambda_density_weight_iteration):
                        Llambda_metrics.append([])
                        Lsub_metrics = Llambda_metrics[-1]
                        for Lsub_step in range(model.Lsub_iteration):
                            one_descent_step(Lgamma_step, Llambda_density_weight_step, Lsub_step, iteration, Lsub_metrics)
                            iteration += 1
                            # stopping criteria 
                            if Lsub_stop_criterion(Lgamma_step, Llambda_density_weight_step, Lsub_step, Lsub_metrics):
                                break 
                        Llambda_flat_iteration += 1
                        # update density weight 
                        if Llambda_flat_iteration > 1: 
                            model.op_collections.update_density_weight_op(Llambda_metrics[-1][-1], Llambda_metrics[-2][-1] if len(Llambda_metrics) > 1 else Lgamma_metrics[-2][-1][-1], Llambda_flat_iteration)
                        #logging.debug("update density weight %.3f ms" % ((time.time()-t2)*1000))
                        if Llambda_stop_criterion(Lgamma_step, Llambda_density_weight_step, Llambda_metrics):
                            break 

                        # for routability optimization 
                        if params.routability_opt_flag and num_area_adjust < params.max_num_area_adjust and Llambda_metrics[-1][-1].overflow < params.node_area_adjust_overflow: 
                            content = "routability optimization round %d: adjust area flags = (%d, %d, %d)" % (num_area_adjust, adjust_area_flag, adjust_route_area_flag, adjust_pin_area_flag)
                            pos = model.data_collections.pos[0]

                            #cur_metric = EvalMetrics.EvalMetrics(iteration)
                            #cur_metric.evaluate(placedb, {
                            #    "hpwl" : self.op_collections.hpwl_op, 
                            #    "overflow" : self.op_collections.density_overflow_op, 
                            #    "route_utilization" : self.op_collections.route_utilization_map_op, 
                            #    "pin_utilization" : self.op_collections.pin_utilization_map_op, 
                            #    }, 
                            #    pos)
                            #logging.info(cur_metric)

                            route_utilization_map = None 
                            pin_utilization_map = None
                            if adjust_route_area_flag: 
                                #route_utilization_map = model.op_collections.route_utilization_map_op(pos)
                                route_utilization_map = model.op_collections.nctugr_congestion_map_op(pos)
                                #if params.plot_flag:
                                path = "%s/%s" % (params.result_dir, params.design_name())
                                figname = "%s/plot/rudy%d.png" % (path, num_area_adjust)
                                os.system("mkdir -p %s" % (os.path.dirname(figname)))
                                plt.imsave(figname, route_utilization_map.data.cpu().numpy().T, origin='lower')
                            if adjust_pin_area_flag:
                                pin_utilization_map = model.op_collections.pin_utilization_map_op(pos)
                                #if params.plot_flag: 
                                path = "%s/%s" % (params.result_dir, params.design_name())
                                figname = "%s/plot/pin%d.png" % (path, num_area_adjust)
                                os.system("mkdir -p %s" % (os.path.dirname(figname)))
                                plt.imsave(figname, pin_utilization_map.data.cpu().numpy().T, origin='lower')
                            adjust_area_flag, adjust_route_area_flag, adjust_pin_area_flag = model.op_collections.adjust_node_area_op(
                                    pos,
                                    route_utilization_map,
                                    pin_utilization_map
                                    )
                            content += " -> (%d, %d, %d)" % (adjust_area_flag, adjust_route_area_flag, adjust_pin_area_flag)
                            logging.info(content)
                            if adjust_area_flag: 
                                num_area_adjust += 1
                                # restart Llambda 
                                model.op_collections.density_op.reset() 
                                model.op_collections.density_overflow_op.reset()
                                model.op_collections.pin_utilization_map_op.reset()
                                model.initialize_density_weight(params, placedb)
                                model.density_weight.mul_(0.1 / params.density_weight)
                                logging.info("density_weight = %.6E" % (model.density_weight.data))
                                # load state to restart the optimizer 
                                optimizer.load_state_dict(initial_state)
                                # must after loading the state 
                                initialize_learning_rate(pos)
                                # increase iterations of the sub problem to slow down the search 
                                model.Lsub_iteration = model.routability_Lsub_iteration

                                #cur_metric = EvalMetrics.EvalMetrics(iteration)
                                #cur_metric.evaluate(placedb, {
                                #    "hpwl" : self.op_collections.hpwl_op, 
                                #    "overflow" : self.op_collections.density_overflow_op, 
                                #    "route_utilization" : self.op_collections.route_utilization_map_op, 
                                #    "pin_utilization" : self.op_collections.pin_utilization_map_op, 
                                #    }, 
                                #    pos)
                                #logging.info(cur_metric)

                                break 

                    # gradually reduce gamma to tradeoff smoothness and accuracy 
                    model.op_collections.update_gamma_op(Lgamma_step, Llambda_metrics[-1][-1].overflow)
                    model.op_collections.precondition_op.set_overflow(Llambda_metrics[-1][-1].overflow)
                    if Lgamma_stop_criterion(Lgamma_step, Lgamma_metrics):
                        break 

                    # update learning rate 
                    if optimizer_name.lower() in ["sgd", "adam", "sgd_momentum", "sgd_nesterov", "cg"]: 
                        if 'learning_rate_decay' in global_place_params: 
                            for param_group in optimizer.param_groups:
                                param_group['lr'] *= global_place_params['learning_rate_decay']
>>>>>>> 491f988c

                logging.info("optimizer %s takes %.3f seconds" % (optimizer_name, time.time()-tt))
            # recover node size and pin offset for legalization, since node size is adjusted in global placement
            if params.routability_opt_flag: 
                with torch.no_grad(): 
                    # convert lower left to centers 
                    self.pos[0][:placedb.num_movable_nodes].add_(self.data_collections.node_size_x[:placedb.num_movable_nodes] / 2)
                    self.pos[0][placedb.num_nodes: placedb.num_nodes + placedb.num_movable_nodes].add_(self.data_collections.node_size_y[:placedb.num_movable_nodes] / 2)
                    self.data_collections.node_size_x.copy_(self.data_collections.original_node_size_x)
                    self.data_collections.node_size_y.copy_(self.data_collections.original_node_size_y)
                    # use fixed centers as the anchor 
                    self.pos[0][:placedb.num_movable_nodes].sub_(self.data_collections.node_size_x[:placedb.num_movable_nodes] / 2)
                    self.pos[0][placedb.num_nodes: placedb.num_nodes + placedb.num_movable_nodes].sub_(self.data_collections.node_size_y[:placedb.num_movable_nodes] / 2)
                    self.data_collections.pin_offset_x.copy_(self.data_collections.original_pin_offset_x)
                    self.data_collections.pin_offset_y.copy_(self.data_collections.original_pin_offset_y)

        else: 
            cur_metric = EvalMetrics.EvalMetrics(iteration)
            all_metrics.append(cur_metric)
            cur_metric.evaluate(placedb, {"hpwl" : self.op_collections.hpwl_op}, self.pos[0])
            logging.info(cur_metric)

        # dump global placement solution for legalization 
        if params.dump_global_place_solution_flag: 
            self.dump(params, placedb, self.pos[0].cpu(), "%s.lg.pklz" %(params.design_name()))

        # plot placement 
        if params.plot_flag: 
            self.plot(params, placedb, iteration, self.pos[0].data.clone().cpu().numpy())

        # legalization 
        if params.legalize_flag:
            tt = time.time()
            self.pos[0].data.copy_(self.op_collections.legalize_op(self.pos[0]))
            logging.info("legalization takes %.3f seconds" % (time.time()-tt))
            cur_metric = EvalMetrics.EvalMetrics(iteration)
            all_metrics.append(cur_metric)
            cur_metric.evaluate(placedb, {"hpwl" : self.op_collections.hpwl_op}, self.pos[0])
            logging.info(cur_metric)
            iteration += 1

        # plot placement 
        if params.plot_flag: 
            self.plot(params, placedb, iteration, self.pos[0].data.clone().cpu().numpy())

        # dump legalization solution for detailed placement 
        if params.dump_legalize_solution_flag: 
            self.dump(params, placedb, self.pos[0].cpu(), "%s.dp.pklz" %(params.design_name()))

        # detailed placement 
        if params.detailed_place_flag: 
            tt = time.time()
            self.pos[0].data.copy_(self.op_collections.detailed_place_op(self.pos[0]))
            logging.info("detailed placement takes %.3f seconds" % (time.time()-tt))
            cur_metric = EvalMetrics.EvalMetrics(iteration)
            all_metrics.append(cur_metric)
            cur_metric.evaluate(placedb, {"hpwl" : self.op_collections.hpwl_op}, self.pos[0])
            logging.info(cur_metric)
            iteration += 1

        # save results 
        cur_pos = self.pos[0].data.clone().cpu().numpy()
        # apply solution 
        placedb.apply(params, cur_pos[0:placedb.num_movable_nodes], cur_pos[placedb.num_nodes:placedb.num_nodes+placedb.num_movable_nodes])
        # plot placement 
        if params.plot_flag: 
            self.plot(params, placedb, iteration, cur_pos)
        return all_metrics <|MERGE_RESOLUTION|>--- conflicted
+++ resolved
@@ -51,18 +51,12 @@
         if params.global_place_flag: 
             # global placement may run in multiple stages according to user specification 
             for global_place_params in params.global_place_stages:
-<<<<<<< HEAD
-                # As global placement may easily diverge, we record the position of best overflow
-                best_metric = [None]
-                best_pos = [None]
-=======
 
                 # we formulate each stage as a 3-nested optimization problem 
                 # f_gamma(g_density(h(x) ; density weight) ; gamma)
                 # Lgamma      Llambda        Lsub
                 # When optimizing an inner problem, the outer parameters are fixed.
                 # This is a generalization to the eplace/RePlAce approach 
->>>>>>> 491f988c
 
                 if params.gpu: 
                     torch.cuda.synchronize()
@@ -206,27 +200,6 @@
                     elif optimizer_name.lower() != "nesterov":
                         assert 0, "unsupported optimizer %s" % (optimizer_name)
 
-<<<<<<< HEAD
-                    # stopping criteria 
-                    if iteration > 100 and ((cur_metric.overflow < params.stop_overflow and cur_metric.hpwl > metrics[-2].hpwl) or cur_metric.max_density < 1.0):
-                        logging.debug("stopping criteria: %d > 100 and (( %g < 0.1 and %g > %g ) or %g < 1.0)" % (iteration, cur_metric.overflow, cur_metric.hpwl, metrics[-2].hpwl, cur_metric.max_density))
-                        break 
-
-                    # update learning rate 
-                    for param_group in optimizer.param_groups:
-                        param_group['lr'] = learning_rate
-
-                    logging.info(cur_metric)
-                    # record the best overflow
-                    if best_metric[0] is None or best_metric[
-                            0].overflow > cur_metric.overflow:
-                        best_metric[0] = cur_metric
-                        if best_pos[0] is None:
-                            best_pos[0] = self.pos[0].data.clone()
-                        else:
-                            best_pos[0].data.copy_(self.pos[0].data)
-=======
->>>>>>> 491f988c
                     # plot placement 
                     if params.plot_flag and iteration % 100 == 0: 
                         cur_pos = self.pos[0].data.clone().cpu().numpy()
@@ -245,19 +218,6 @@
 
                     logging.info("full step %.3f ms" % ((time.time()-t0)*1000))
 
-<<<<<<< HEAD
-                # in case of divergence, stop and call for debug 
-                last_metric = metrics[-1]
-                if last_metric.overflow > max(
-                        params.stop_overflow, best_metric[0].overflow
-                ) and last_metric.hpwl > best_metric[0].hpwl:
-                    self.pos[0].data.copy_(best_pos[0].data)
-                    logging.error(
-                        "possible DIVERGENCE detected, roll back to the best position recorded"
-                    )
-                    logging.info(best_metric[0])
-                    assert 0, "possible DIVERGENCE detected, call for DEBUG"
-=======
                 Lgamma_metrics = all_metrics
 
                 if params.routability_opt_flag: 
@@ -365,7 +325,6 @@
                         if 'learning_rate_decay' in global_place_params: 
                             for param_group in optimizer.param_groups:
                                 param_group['lr'] *= global_place_params['learning_rate_decay']
->>>>>>> 491f988c
 
                 logging.info("optimizer %s takes %.3f seconds" % (optimizer_name, time.time()-tt))
             # recover node size and pin offset for legalization, since node size is adjusted in global placement
