--- conflicted
+++ resolved
@@ -45,7 +45,6 @@
     path = "%s/%s" % (params.result_dir, params.design_name())
     if not os.path.exists(path):
         os.system("mkdir -p %s" % (path))
-<<<<<<< HEAD
     gp_out_file = os.path.join(path, "%s.gp.%s" % (params.design_name(), params.solution_file_suffix()))
     placedb.write(params, gp_out_file)
 
@@ -53,32 +52,16 @@
     # TODO: support more external placers, currently only NTUplace3 with Bookshelf format 
     if params.detailed_place_engine and os.path.exists(params.detailed_place_engine) and params.solution_file_suffix() == "pl": 
         logging.info("Use external detailed placement engine %s" % (params.detailed_place_engine))
-=======
-    gp_out_file = os.path.join(path, "%s.gp.pl" % (params.design_name()))
-    placedb.write_pl(params, gp_out_file)
-
-    # call external detailed placement
-    # TODO: support more external placers, currently only NTUplace3 with Bookshelf format 
-    if params.detailed_place_engine and os.path.exists(params.detailed_place_engine) and params.aux_input: 
-        print("[I] Use external detailed placement engine %s" % (params.detailed_place_engine))
->>>>>>> 93b91eef
         dp_out_file = gp_out_file.replace(".gp.pl", "")
         # add target density constraint if provided 
         target_density_cmd = ""
         if params.target_density < 1.0:
             target_density_cmd = " -util %f" % (params.target_density)
         cmd = "%s -aux %s -loadpl %s %s -out %s -noglobal %s" % (params.detailed_place_engine, params.aux_input, gp_out_file, target_density_cmd, dp_out_file, params.detailed_place_command)
-<<<<<<< HEAD
         logging.info("%s" % (cmd))
         tt = time.time()
         os.system(cmd)
         logging.info("External detailed placement takes %.2f seconds" % (time.time()-tt))
-=======
-        print("[I] %s" % (cmd))
-        tt = time.time()
-        os.system(cmd)
-        print("[I] External detailed placement takes %.2f seconds" % (time.time()-tt))
->>>>>>> 93b91eef
 
         if params.plot_flag: 
             # read solution and evaluate 
@@ -92,18 +75,14 @@
             logging.info("iteration %4d, HPWL %.3E, overflow %.3E, max density %.3E" % (iteration, hpwl, density_overflow, max_density))
             placer.plot(params, placedb, iteration, pos)
     elif params.detailed_place_engine:
-<<<<<<< HEAD
         logging.warning("External detailed placement engine %s or aux file NOT found" % (params.detailed_place_engine))
-=======
-        print("[W] External detailed placement engine %s or aux file NOT found" % (params.detailed_place_engine))
->>>>>>> 93b91eef
 
 if __name__ == "__main__":
     """
     @brief main function to invoke the entire placement flow. 
     """
     logging.root.name = 'DREAMPlace'
-    logging.basicConfig(level=logging.INFO, format='[%(levelname)-7s] %(name)s - %(message)s')
+    logging.basicConfig(level=logging.INFO, format='[%(levelname)-7s] %(name)s - %(message)s', stream=sys.stdout)
     params = Params.Params()
     params.printWelcome()
     if len(sys.argv) == 1 or '-h' in sys.argv[1:] or '--help' in sys.argv[1:]:
