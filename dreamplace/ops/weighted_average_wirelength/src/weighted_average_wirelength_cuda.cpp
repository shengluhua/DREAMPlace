/**
 * @file   hpwl_cuda.cpp
 * @author Yibo Lin
 * @date   Jun 2018
 * @brief  Compute weighted-average wirelength and gradient according to e-place
 */
#include "utility/src/torch.h"
#include "utility/src/Msg.h"

DREAMPLACE_BEGIN_NAMESPACE

/// @brief Compute weighted average wirelength and gradient.
/// WL = \sum_i x_i*exp(x_i/gamma) / \sum_i exp(x_i/gamma) - \sum_i x_i*exp(-x_i/gamma) / \sum_i x_i*exp(-x_i/gamma),
/// where x_i is pin location.
///
/// @param x x location of pins.
/// @param y y location of pins.
/// @param flat_netpin consists pins of each net, pins belonging to the same net are abutting to each other.
/// @param netpin_start bookmark for the starting index of each net in flat_netpin. The length is number of nets. The last entry equals to the number of pins.
/// @param net_mask whether compute the wirelength for a net or not
/// @param net_weights weight of nets
/// @param num_nets number of nets.
/// @param inv_gamma the inverse number of gamma coefficient in weighted average wirelength.
/// @param partial_wl wirelength in x and y directions of each net. The first half is the wirelength in x direction, and the second half is the wirelength in y direction.
/// @param grad_tensor back-propagated gradient from previous stage.
/// @param grad_x_tensor gradient in x direction.
/// @param grad_y_tensor gradient in y direction.
/// @return 0 if successfully done.
template <typename T, typename V>
int computeWeightedAverageWirelengthCudaLauncher(
    const T *x, const T *y,
    const int *pin2net_map,
    const int *flat_netpin,
    const int *netpin_start,
    const unsigned char *net_mask,
    int num_nets,
    int num_pins,
    const T *inv_gamma,
    T *exp_xy, T *exp_nxy,
    T *exp_xy_sum, T *exp_nxy_sum,
    T *xyexp_xy_sum, T *xyexp_nxy_sum,
    V *xy_max, V *xy_min,
    T *partial_wl,
    const T *grad_tensor,
    T *grad_x_tensor, T *grad_y_tensor);

<<<<<<< HEAD
/// @brief add net weights to gradient 
=======
/// @brief add net weights to gradient
>>>>>>> 9bf3cf37
template <typename T>
void integrateNetWeightsCudaLauncher(
    const int *pin2net_map,
    const unsigned char *net_mask,
    const T *net_weights,
    T *grad_x_tensor, T *grad_y_tensor,
    int num_pins);

#define CHECK_FLAT(x) AT_ASSERTM(x.is_cuda() && x.ndimension() == 1, #x "must be a flat tensor on GPU")
#define CHECK_EVEN(x) AT_ASSERTM((x.numel() & 1) == 0, #x "must have even number of elements")
#define CHECK_CONTIGUOUS(x) AT_ASSERTM(x.is_contiguous(), #x "must be contiguous")

typedef int V;

/// @brief Compute weighted average wirelength and gradient.
/// WL = \sum_i x_i*exp(x_i/gamma) / \sum_i exp(x_i/gamma) - \sum_i x_i*exp(-x_i/gamma) / \sum_i x_i*exp(-x_i/gamma),
/// where x_i is pin location.
///
/// @param pos location of pins, x array followed by y array.
/// @param flat_netpin consists pins of each net, pins belonging to the same net are abutting to each other.
/// @param netpin_start bookmark for the starting index of each net in flat_netpin. The length is number of nets. The last entry equals to the number of pins.
/// @param net_weights weight of nets
/// @param net_mask whether compute the wirelength for a net or not
/// @param inv_gamma the inverse number of gamma coefficient in weighted average wirelength.
/// @return total wirelength cost.
std::vector<at::Tensor> weighted_average_wirelength_forward(
    at::Tensor pos,
    at::Tensor flat_netpin,
    at::Tensor netpin_start,
    at::Tensor pin2net_map,
    at::Tensor net_weights,
    at::Tensor net_mask,
    at::Tensor inv_gamma)
{
    CHECK_FLAT(pos);
    CHECK_EVEN(pos);
    CHECK_CONTIGUOUS(pos);
    CHECK_FLAT(flat_netpin);
    CHECK_CONTIGUOUS(flat_netpin);
    CHECK_FLAT(netpin_start);
    CHECK_CONTIGUOUS(netpin_start);
    CHECK_FLAT(net_weights);
    CHECK_CONTIGUOUS(net_weights);
    CHECK_FLAT(net_mask);
    CHECK_CONTIGUOUS(net_mask);
    CHECK_FLAT(pin2net_map);
    CHECK_CONTIGUOUS(pin2net_map);

    int num_nets = netpin_start.numel() - 1;
    int num_pins = pos.numel() / 2;
    
    at::Tensor exp_xy = at::empty_like(pos);
    at::Tensor exp_nxy = at::empty_like(pos);
    at::Tensor exp_xy_sum = at::zeros({2, num_nets}, pos.options());
    at::Tensor exp_nxy_sum = at::zeros({2, num_nets}, pos.options());
    at::Tensor xyexp_xy_sum = at::zeros({2, num_nets}, pos.options());
    at::Tensor xyexp_nxy_sum = at::zeros({2, num_nets}, pos.options());
    at::Tensor partial_wl = at::zeros({num_nets}, pos.options());

<<<<<<< HEAD
    int num_nets = netpin_start.numel()-1;
    int num_pins = pos.numel()/2;

    at::Tensor partial_wl = at::zeros({num_nets, 2}, pos.options());

    AT_DISPATCH_FLOATING_TYPES(pos.type(), "computeWeightedAverageWirelengthCudaLauncher", [&] {
            computeWeightedAverageWirelengthCudaLauncher<scalar_t>(
                    pos.data<scalar_t>(), pos.data<scalar_t>()+num_pins, 
                    flat_netpin.data<int>(), 
                    netpin_start.data<int>(), 
                    net_mask.data<unsigned char>(), 
                    num_nets, 
                    gamma.data<scalar_t>(), 
                    partial_wl.data<scalar_t>(), 
                    nullptr, 
                    nullptr, nullptr
                    );
            if (net_weights.numel())
            {
                partial_wl.mul_(net_weights.view({num_nets, 1}));
            }
            });
=======
    // it is ok for xy_max and xy_min to be integer
    // we do not really need accurate max/min, just some values to scale x/y
    // therefore, there is no need to scale xy_max and xy_min to improve accuracy
    at::Tensor xy_max = at::full({2, num_nets}, std::numeric_limits<V>::min(), at::CUDA(at::kInt));
    at::Tensor xy_min = at::full({2, num_nets}, std::numeric_limits<V>::max(), at::CUDA(at::kInt));

    AT_DISPATCH_FLOATING_TYPES(pos.type(), "computeWeightedAverageWirelengthCudaLauncher", [&] {
        computeWeightedAverageWirelengthCudaLauncher<scalar_t, V>(
            pos.data<scalar_t>(), pos.data<scalar_t>() + num_pins,
            nullptr,
            flat_netpin.data<int>(),
            netpin_start.data<int>(),
            net_mask.data<unsigned char>(),
            num_nets,
            num_pins,
            inv_gamma.data<scalar_t>(),
            exp_xy.data<scalar_t>(), exp_nxy.data<scalar_t>(),
            exp_xy_sum.data<scalar_t>(), exp_nxy_sum.data<scalar_t>(),
            xyexp_xy_sum.data<scalar_t>(), xyexp_nxy_sum.data<scalar_t>(),
            xy_max.data<V>(), xy_min.data<V>(),
            partial_wl.data<scalar_t>(),
            nullptr,
            nullptr, nullptr);
        if (net_weights.numel())
        {
            partial_wl.mul_(net_weights.view({num_nets}));
        }
    });
>>>>>>> 9bf3cf37

    auto wl = partial_wl.sum();
    return {wl, exp_xy, exp_nxy, exp_xy_sum, exp_nxy_sum, xyexp_xy_sum, xyexp_nxy_sum};
}

/// @brief Compute gradient
/// @param grad_pos input gradient from backward propagation
/// @param pos locations of pins
/// @param flat_netpin similar to the JA array in CSR format, which is flattened from the net2pin map (array of array)
/// @param netpin_start similar to the IA array in CSR format, IA[i+1]-IA[i] is the number of pins in each net, the length of IA is number of nets + 1
/// @param net_weights weight of nets
/// @param net_mask an array to record whether compute the where for a net or not
/// @param inv_gamma a scalar tensor for the parameter in the equation
at::Tensor weighted_average_wirelength_backward(
    at::Tensor grad_pos,
    at::Tensor pos,
    at::Tensor exp_xy, at::Tensor exp_nxy,
    at::Tensor exp_xy_sum, at::Tensor exp_nxy_sum,
    at::Tensor xyexp_xy_sum, at::Tensor xyexp_nxy_sum,
    at::Tensor flat_netpin,
    at::Tensor netpin_start,
    at::Tensor pin2net_map,
    at::Tensor net_weights,
    at::Tensor net_mask,
    at::Tensor inv_gamma)
{
    CHECK_FLAT(pos);
    CHECK_EVEN(pos);
    CHECK_CONTIGUOUS(pos);
    CHECK_FLAT(flat_netpin);
    CHECK_CONTIGUOUS(flat_netpin);
    CHECK_FLAT(netpin_start);
    CHECK_CONTIGUOUS(netpin_start);
    CHECK_FLAT(net_weights);
    CHECK_CONTIGUOUS(net_weights);
    CHECK_FLAT(net_mask);
    CHECK_CONTIGUOUS(net_mask);
    CHECK_FLAT(pin2net_map);
    CHECK_CONTIGUOUS(pin2net_map);

    at::Tensor grad_out = at::zeros_like(pos);
    int num_nets = netpin_start.numel() - 1;
    int num_pins = pos.numel() / 2;

    AT_DISPATCH_FLOATING_TYPES(pos.type(), "computeWeightedAverageWirelengthCudaLauncher", [&] {
        computeWeightedAverageWirelengthCudaLauncher<scalar_t, V>(
            pos.data<scalar_t>(), pos.data<scalar_t>() + num_pins,
            pin2net_map.data<int>(),
            flat_netpin.data<int>(),
            netpin_start.data<int>(),
            net_mask.data<unsigned char>(),
            num_nets,
            num_pins,
            inv_gamma.data<scalar_t>(),
            exp_xy.data<scalar_t>(), exp_nxy.data<scalar_t>(),
            exp_xy_sum.data<scalar_t>(), exp_nxy_sum.data<scalar_t>(),
            xyexp_xy_sum.data<scalar_t>(), xyexp_nxy_sum.data<scalar_t>(),
            nullptr, nullptr,
            nullptr,
            grad_pos.data<scalar_t>(),
            grad_out.data<scalar_t>(), grad_out.data<scalar_t>() + num_pins);
        if (net_weights.numel())
        {
            integrateNetWeightsCudaLauncher(
                pin2net_map.data<int>(),
                net_mask.data<unsigned char>(),
                net_weights.data<scalar_t>(),
                grad_out.data<scalar_t>(), grad_out.data<scalar_t>() + num_pins,
                num_pins);
        }
    });
    return grad_out;
}

DREAMPLACE_END_NAMESPACE

PYBIND11_MODULE(TORCH_EXTENSION_NAME, m)
{
    m.def("forward", &DREAMPLACE_NAMESPACE::weighted_average_wirelength_forward, "WeightedAverageWirelength forward (CUDA)");
    m.def("backward", &DREAMPLACE_NAMESPACE::weighted_average_wirelength_backward, "WeightedAverageWirelength backward (CUDA)");
}<|MERGE_RESOLUTION|>--- conflicted
+++ resolved
@@ -44,11 +44,7 @@
     const T *grad_tensor,
     T *grad_x_tensor, T *grad_y_tensor);
 
-<<<<<<< HEAD
 /// @brief add net weights to gradient 
-=======
-/// @brief add net weights to gradient
->>>>>>> 9bf3cf37
 template <typename T>
 void integrateNetWeightsCudaLauncher(
     const int *pin2net_map,
@@ -108,30 +104,6 @@
     at::Tensor xyexp_nxy_sum = at::zeros({2, num_nets}, pos.options());
     at::Tensor partial_wl = at::zeros({num_nets}, pos.options());
 
-<<<<<<< HEAD
-    int num_nets = netpin_start.numel()-1;
-    int num_pins = pos.numel()/2;
-
-    at::Tensor partial_wl = at::zeros({num_nets, 2}, pos.options());
-
-    AT_DISPATCH_FLOATING_TYPES(pos.type(), "computeWeightedAverageWirelengthCudaLauncher", [&] {
-            computeWeightedAverageWirelengthCudaLauncher<scalar_t>(
-                    pos.data<scalar_t>(), pos.data<scalar_t>()+num_pins, 
-                    flat_netpin.data<int>(), 
-                    netpin_start.data<int>(), 
-                    net_mask.data<unsigned char>(), 
-                    num_nets, 
-                    gamma.data<scalar_t>(), 
-                    partial_wl.data<scalar_t>(), 
-                    nullptr, 
-                    nullptr, nullptr
-                    );
-            if (net_weights.numel())
-            {
-                partial_wl.mul_(net_weights.view({num_nets, 1}));
-            }
-            });
-=======
     // it is ok for xy_max and xy_min to be integer
     // we do not really need accurate max/min, just some values to scale x/y
     // therefore, there is no need to scale xy_max and xy_min to improve accuracy
@@ -160,7 +132,6 @@
             partial_wl.mul_(net_weights.view({num_nets}));
         }
     });
->>>>>>> 9bf3cf37
 
     auto wl = partial_wl.sum();
     return {wl, exp_xy, exp_nxy, exp_xy_sum, exp_nxy_sum, xyexp_xy_sum, xyexp_nxy_sum};
