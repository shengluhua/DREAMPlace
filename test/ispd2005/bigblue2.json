--- conflicted
+++ resolved
@@ -1,9 +1,5 @@
 {
-<<<<<<< HEAD
 "aux_input" : "benchmarks/ispd2005/bigblue2/bigblue2.aux", 
-=======
-"aux_file" : "benchmarks/ispd2005/bigblue2/bigblue2.aux",
->>>>>>> 2f9ac8d5
 "gpu" : 1,
 "num_bins_x" : 1024,
 "num_bins_y" : 1024,
@@ -21,19 +17,12 @@
 "global_place_flag" : 1,
 "legalize_flag" : 1,
 "detailed_place_flag" : 0,
-<<<<<<< HEAD
 "detailed_place_engine" : "thirdparty/ntuplace3", 
 "detailed_place_command" : "-nolegal", 
 "stop_overflow" : 0.07, 
 "dtype" : "float32", 
 "plot_flag" : 0, 
 "random_center_init_flag" : 1, 
+"sort_nets_by_degree" : 0,
 "num_threads" : 8
-=======
-"detailed_place_engine" : "thirdparty/ntuplace3",
-"stop_overflow" : 0.07,
-"dtype" : "float64",
-"plot_flag" : 0,
-"sort_nets_by_degree" : 0
->>>>>>> 2f9ac8d5
 }